--- conflicted
+++ resolved
@@ -5,15 +5,10 @@
     types::error::CallError,
 };
 use katana_core::sequencer::KatanaSequencer;
-<<<<<<< HEAD
-use starknet::{
-    core::types::FieldElement,
-    providers::jsonrpc::models::{BlockId, DeployTransactionResult},
-};
+use starknet::providers::jsonrpc::models::BlockId;
+use starknet::{core::types::FieldElement, providers::jsonrpc::models::DeployTransactionResult};
 use starknet_api::patricia_key;
-=======
-use starknet::{core::types::FieldElement, providers::jsonrpc::models::DeployTransactionResult};
->>>>>>> 7f688dda
+use starknet_api::state::StorageKey;
 use starknet_api::{
     core::{ClassHash, ContractAddress, PatriciaKey},
     hash::StarkFelt,
@@ -21,7 +16,6 @@
     transaction::{Calldata, ContractAddressSalt, TransactionVersion},
 };
 use starknet_api::{hash::StarkHash, transaction::TransactionSignature};
-use starknet_api::{patricia_key, state::StorageKey};
 use std::{net::SocketAddr, sync::Arc};
 use util::to_trimmed_hex_string;
 
@@ -106,7 +100,6 @@
         })
     }
 
-<<<<<<< HEAD
     async fn get_class_hash_at(
         &self,
         _block_id: BlockId,
@@ -117,7 +110,14 @@
             .get_class_hash_at(
                 starknet::providers::jsonrpc::models::BlockId::Number(0),
                 ContractAddress(patricia_key!(_contract_address.as_str())),
-=======
+            )
+            .await
+            .map_err(|_| Error::from(KatanaApiError::ContractError))
+            .unwrap();
+        FieldElement::from_byte_slice_be(class_hash.0.bytes())
+            .map_err(|_| Error::from(KatanaApiError::InternalServerError))
+    }
+
     async fn get_storage_at(
         &self,
         _contract_address: String,
@@ -125,20 +125,15 @@
     ) -> Result<FieldElement, Error> {
         let storage = self
             .sequencer
-            .starknet_get_storage_at(
+            .get_storage_at(
                 ContractAddress(patricia_key!(_contract_address.as_str())),
                 StorageKey(patricia_key!(_key.as_str())),
->>>>>>> 7f688dda
             )
             .await
             .map_err(|_| Error::from(KatanaApiError::ContractError))
             .unwrap();
 
-<<<<<<< HEAD
-        FieldElement::from_byte_slice_be(class_hash.0.bytes())
-=======
         FieldElement::from_byte_slice_be(storage.bytes())
->>>>>>> 7f688dda
             .map_err(|_| Error::from(KatanaApiError::InternalServerError))
     }
 }
